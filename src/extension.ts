// The module 'vscode' contains the VS Code extensibility API
// Import the module and reference it with the alias vscode in your code below
import { join as pathJoin } from 'path';
import * as vscode from 'vscode';
import { ConnectedClientsNodeProvider } from './views/connected-clients-node-provider';
import { connectionHandler, MAX_CONNECTIONS } from './connection-handler';
import { ConnectionTargetsNodeProvider, ConnectionTargetTreeItem } from './views/connection-targets-node-provider';
import * as languageFeatures from './stingray-language-features';
import { uuid4 } from './utils/functions';
import { StingrayToolchain } from "./utils/stingray-toolchain";
import { StingrayConnection } from './stingray-connection';
<<<<<<< HEAD
import { URLSearchParams } from 'url';
=======
import { LaunchSetTreeItem, LaunchTargetsNodeProvider } from './views/launch-targets-node-provider';
>>>>>>> 62d5b550

let _activeToolchain: StingrayToolchain;
export const getActiveToolchain = () => {
	if (_activeToolchain) {
		return _activeToolchain;
	}
	const config = vscode.workspace.getConfiguration('StingrayLua');
	const toolchainRoot: string = config.get('toolchainPath') || process.env.BsBinariesDir || 'C:/BitSquidBinaries';
	const toolchainName: string = config.get('toolchainName') || 'vermintide2';
	if (!toolchainRoot || !toolchainName) {
		return null;
	}
	_activeToolchain = new StingrayToolchain(pathJoin(toolchainRoot, toolchainName));
	return _activeToolchain;
};

const updateIsStingrayProject = async () => {
	let bool = false;
	const workspaceRootPath = vscode.workspace.workspaceFolders?.[0].uri.fsPath;
	if (workspaceRootPath) {
		const toolchain = getActiveToolchain();
		if (toolchain) {
			const config = await toolchain.config();
			bool = config.Projects.some((project) => {
				return project.SourceDirectory.toUpperCase() === workspaceRootPath.toUpperCase();
			});
		}
	}
	vscode.commands.executeCommand('setContext', 'fatshark-code-assist:isStingrayProject', bool);
};

export function activate(context: vscode.ExtensionContext) {
	languageFeatures.activate(context);

	vscode.workspace.onDidChangeWorkspaceFolders(updateIsStingrayProject);
	updateIsStingrayProject();

	context.subscriptions.push(vscode.commands.registerCommand('fatshark-code-assist.stingrayReloadSources', () => {
		connectionHandler.getAllGames().forEach(game => {
			game.sendCommand("refresh");
			game.sendCommand("game", "unpause");
		});
		vscode.window.setStatusBarMessage("Sources reloaded.", 3000);
	}));

	context.subscriptions.push(vscode.commands.registerCommand('fatshark-code-assist.stingrayRecompile', (arg?: ConnectionTargetTreeItem | string) => {
		let platform: string | undefined;
		if (typeof arg === 'string') {
			platform = arg;
		} else if (arg instanceof ConnectionTargetTreeItem) {
			platform = arg.platform;
		}

		if (!platform) {
			const config = vscode.workspace.getConfiguration('StingrayLua');
			platform = config.get('platform') ?? 'win32';
		}

		vscode.window.withProgress({
			location: vscode.ProgressLocation.Notification
		}, (progress, token) => new Promise<void>(async (resolve, reject) => {
			const toolchain = getActiveToolchain();
			if (!toolchain) {
				resolve();
				return;
			}

			progress.report({ increment: 0, message: "Stingray Compile: Starting..." });

			const id = uuid4();
			let status = 0;

			const compiler = connectionHandler.getCompiler();
			function onData(data: any) {
				if (data.id === id && data.finished) {
					if (data.status === "success") {
						vscode.commands.executeCommand('fatshark-code-assist.stingrayReloadSources');
						compiler.onDidReceiveData.remove(onData);
						resolve();
					} else {
						compiler.onDidReceiveData.remove(onData);
						resolve();
					}
				} else if (data.type === "compile_progress") {
					const newStatus = Math.ceil(data.i/data.count * 100);
					const increment = newStatus - status;
					const message = data.file || "Reticulating splines...";
					progress.report({ increment: increment, message: "Stingray Compile: " + message });
					status = newStatus;
				} else if (data.type === "message" && data.system === "Compiler" && data.level === "error") {
					vscode.window.showErrorMessage(`Compile error: ${data.message} compile id: ${id}`);
				}
			};

			compiler.onDidReceiveData.add(onData);

			token.onCancellationRequested(() => {
				compiler.onDidReceiveData.remove(onData);
				compiler.sendJSON({
					"id": id,
					"type" : "cancel",
				});
				resolve();
			});

			progress.report({ increment: 0, message: "Stingray Compile: Starting..." });

			const config = await toolchain.config();
			const currentProject = config.Projects[config.ProjectIndex];
			const sourceDir = currentProject.SourceDirectory;
			const dataDir = pathJoin(currentProject.DataDirectoryBase, platform!);
			compiler.sendJSON({ // .replace(/\\/g, '/')
				"id": id,
				"type" : "compile",
				"source-directory" : sourceDir,
				"source-directory-maps" : [
					{ "directory" : "core", "root" : config.SourceRepositoryPath ?? toolchain.path }
				],
				"data-directory" : dataDir,
				"platform" : platform,
			});
		}));
	}));

	context.subscriptions.push(vscode.commands.registerCommand('fatshark-code-assist.stingrayConnect', (element?: ConnectionTargetTreeItem) => {
		connectionHandler.getCompiler();
		if (element) {
			const port = element.platform === "win32" ? 14000 : element.port;
			const maxConnections = element.platform === "win32" ? MAX_CONNECTIONS : 1;
			connectionHandler.connectAllGames(port, maxConnections, element.ip);
		} else {
			connectionHandler.connectAllGames(14000, MAX_CONNECTIONS);
		}
	}));

	context.subscriptions.push(vscode.commands.registerCommand('fatshark-code-assist.stingrayDisconnect', (connection: StingrayConnection) => {
		connection.close();
	}));

	context.subscriptions.push(vscode.commands.registerCommand('fatshark-code-assist.stingrayDisconnectAll', () => {
		connectionHandler.closeAll();
	}));

	let commandBoxOptions = {
		prompt: "Enter Stingray command.",
	};
	context.subscriptions.push(vscode.commands.registerCommand('fatshark-code-assist.stingrayCommand', () => {
		vscode.window.showInputBox(commandBoxOptions).then( (value: string | undefined) => {
			let commandArgs = value?.split(" ") || [];
			if (commandArgs.length > 0) {
				let commandType = commandArgs[0];
				commandArgs.splice(0, 1);
				connectionHandler.getAllGames().forEach(game => game.sendCommand(commandType, ...commandArgs));
			}
		});
	}));
	context.subscriptions.push(vscode.commands.registerCommand('fatshark-code-assist.stingrayCommandTarget', async (connection: StingrayConnection) => {
		const value = await vscode.window.showInputBox({prompt: 'Command'}) || '';
		const args = value.split(/\s+/);
		const cmd = args.shift();
		if (cmd) {
			connection.sendCommand(cmd, ...args); // cmd is a fixed argument...
		}
	}));

	context.subscriptions.push(vscode.commands.registerCommand('fatshark-code-assist.executeLua', async (connection?: StingrayConnection) => {
		const lua = await vscode.window.showInputBox({prompt: 'Lua script'});
		if (!lua) {
			return;
		}

		if (connection) {
			connection.sendLua(lua);
		} else {
			connectionHandler.getAllGames().forEach((game) => game.sendLua(lua));
		}
	}));

	context.subscriptions.push(vscode.commands.registerCommand('fatshark-code-assist.executeSelection', () => {
		const textEditor = vscode.window.activeTextEditor;
		if (textEditor) {
			const selection = textEditor.selection;
			const selectionText = textEditor.document.getText(selection);
			connectionHandler.getAllGames().forEach(game => game.sendLua(selectionText));
		}
	}));
	context.subscriptions.push(vscode.commands.registerCommand('fatshark-code-assist.selectionTarget', (connection: StingrayConnection) => {
		const textEditor = vscode.window.activeTextEditor;
		if (textEditor) {
			const selectionText = textEditor.document.getText(textEditor.selection);
			if (selectionText.length > 0) {
				connection.sendLua(selectionText);
			}
		}
	}));

	context.subscriptions.push(vscode.commands.registerCommand('fatshark-code-assist.executeFile', () => {
		const textEditor = vscode.window.activeTextEditor;
		if (textEditor) {
			connectionHandler.getAllGames().forEach(game => game.sendLua(textEditor.document.getText()));
		}
	}));

	context.subscriptions.push(vscode.commands.registerCommand('fatshark-code-assist.attachDebugger', (connection: StingrayConnection) => {
		if (!connection) {
			vscode.window.showErrorMessage('Command attachDebugger executed in the wrong context.');
			return;
		}

		const toolchain = getActiveToolchain();
		if (!toolchain) {
			vscode.window.showErrorMessage('No active toolchain.');
			return;
		}

		const { ip, port } = connection;

		const attachArgs = {
			"type": "stingray_lua",
			"request": "attach",
			"name": `${connection.ip}:${connection.port}`,
			"toolchain": toolchain.path,
			"ip" : ip,
			"port" : port,
		};

		const outputChannel = connectionHandler.getOutputForConnection(connection);
		if (outputChannel) {
			outputChannel.show();
		} else {
			connectionHandler.getGame(port, ip);
		}
		vscode.debug.startDebugging(undefined, attachArgs);
	}));

	context.subscriptions.push(vscode.commands.registerCommand('fatshark-code-assist.stingrayLaunch', async (element: LaunchSetTreeItem) => {
		const toolchain = getActiveToolchain();
		if (!toolchain) {
			throw new Error('No active toolchain');
		}
		const launchArgs = {
			"type": "stingray_lua",
			"request": "launch",
			"name": element.runSet.Name,
			"toolchain": toolchain.path,
			"id": element.runSet.Id,
			//"debugServer": 4711,
		};
		vscode.debug.startDebugging(undefined, launchArgs);
	}));

	context.subscriptions.push(vscode.window.registerUriHandler({
		handleUri(uri: vscode.Uri): vscode.ProviderResult<void> {
			const command = uri.path.replace(/^\//, "");
			if (command !== "attach") {
				vscode.window.showErrorMessage(`Command ${command} is invalid for FS Code Assist.`);
				return;
			}
			const params = new URLSearchParams(uri.query);
			const ip = params.get("ip") || "localhost";
			const port = parseInt(params.get("port") || "", 10);
			if (!ip || !port) {
				vscode.window.showErrorMessage(`Missing ip or port arguments for /attach command.`);
				return;
			}
			vscode.commands.executeCommand("fatshark-code-assist.attachDebugger", { ip, port });
		}
	}));

	// connection targets
	let connectTargetsNodeProvider = new ConnectionTargetsNodeProvider();
	let connectTargetTreeView = vscode.window.createTreeView("fs-code-assist-targets", {
		treeDataProvider: connectTargetsNodeProvider,
		showCollapseAll: false,
		canSelectMany: false
	});

	// Connected clients panel
	let connectedClientsNodeProvider = new ConnectedClientsNodeProvider();
	let connectedClientsTreeView = vscode.window.createTreeView("fs-code-assist-clients", {
		treeDataProvider: connectedClientsNodeProvider,
		showCollapseAll: false,
		canSelectMany: true
	});

	context.subscriptions.push(vscode.commands.registerCommand('fatshark-code-assist._refreshConnectedClients', () => {
		connectedClientsNodeProvider.refresh();
	}));

	// Launch targets panel.
	let launchTargetsNodeProvider = new LaunchTargetsNodeProvider();
	vscode.window.createTreeView('fs-code-assist-launch', {
		treeDataProvider: launchTargetsNodeProvider,
		showCollapseAll: false,
		canSelectMany: true
	});

	context.subscriptions.push(vscode.commands.registerCommand('fatshark-code-assist.refreshTargets', () => {
		connectTargetsNodeProvider.refresh();
		launchTargetsNodeProvider.refresh();
	}));

	context.subscriptions.push(vscode.commands.registerCommand('fatshark-code-assist._focusOutput', (connection: StingrayConnection) => {
		const outputChannel = connectionHandler.getOutputForConnection(connection) as vscode.OutputChannel;
		outputChannel.show();
	}));

	context.subscriptions.push(vscode.commands.registerCommand('fatshark-code-assist._goToResource', async (loc) => {
		if (!vscode.window.activeTextEditor) {
			return;
		}
		const toolchain = getActiveToolchain();
		if (!toolchain) {
			return;
		}
		const { file, line, external } = loc;
		const uri = vscode.Uri.file(file);
		if (external) {
			vscode.env.openExternal(uri);
		} else {
			if (line) {
				const document = await vscode.workspace.openTextDocument(uri);
				await vscode.window.showTextDocument(document);
				const selection = new vscode.Selection(line-1, 0, line-1, 0);
				vscode.window.activeTextEditor.revealRange(selection, vscode.TextEditorRevealType.InCenter);
				vscode.window.activeTextEditor.selection = selection;
			} else {
				vscode.commands.executeCommand('vscode.open', uri);
			}
		}
	}));
}

export function deactivate() {
	connectionHandler.closeAll();
}<|MERGE_RESOLUTION|>--- conflicted
+++ resolved
@@ -1,19 +1,16 @@
 // The module 'vscode' contains the VS Code extensibility API
 // Import the module and reference it with the alias vscode in your code below
 import { join as pathJoin } from 'path';
+import { URLSearchParams } from 'url';
 import * as vscode from 'vscode';
-import { ConnectedClientsNodeProvider } from './views/connected-clients-node-provider';
 import { connectionHandler, MAX_CONNECTIONS } from './connection-handler';
-import { ConnectionTargetsNodeProvider, ConnectionTargetTreeItem } from './views/connection-targets-node-provider';
+import { StingrayConnection } from './stingray-connection';
 import * as languageFeatures from './stingray-language-features';
 import { uuid4 } from './utils/functions';
 import { StingrayToolchain } from "./utils/stingray-toolchain";
-import { StingrayConnection } from './stingray-connection';
-<<<<<<< HEAD
-import { URLSearchParams } from 'url';
-=======
+import { ConnectedClientsNodeProvider } from './views/connected-clients-node-provider';
+import { ConnectionTargetsNodeProvider, ConnectionTargetTreeItem } from './views/connection-targets-node-provider';
 import { LaunchSetTreeItem, LaunchTargetsNodeProvider } from './views/launch-targets-node-provider';
->>>>>>> 62d5b550
 
 let _activeToolchain: StingrayToolchain;
 export const getActiveToolchain = () => {
