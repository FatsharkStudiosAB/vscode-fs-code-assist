// Handles connections to stingray compile server and game clients.
// Handles creating and hooking to VS Code Output windows.
// Handles "Connected Clients" side panel refreshing.

import * as vscode from 'vscode';
import { ConnectedClientsNodeProvider } from './connected-clients-node-provider';
import { StingrayConnection } from "./stingray-connection";
import { getTimestamp } from './utils';

export const MAX_CONNECTIONS = 16;

export class ConnectionHandler {
	_compiler?: StingrayConnection;
	_game: Map<number, StingrayConnection>;
	_connectionOutputs: Map<StingrayConnection, vscode.OutputChannel>;

	constructor(){
		this._game = new Map();
		this._connectionOutputs = new Map();
	}

	closeAll() {
		this._compiler?.close();
		for (let [port, game] of this._game) {
			game.close();
		}
	}

	getCompiler() {
		if (!this._compiler || this._compiler.isClosed()) {
			this._compiler = new StingrayConnection(14032);
			this._addOutputChannel("Stingray Compiler", this._compiler);
		}
		return this._compiler;
	}

<<<<<<< HEAD
    getGame(port:number, ip?:string) {
        let game = this._game.get(port);
        if (!game || game.isClosed()) {
            game = new StingrayConnection(port, ip);
            this._game.set(port, game);
            this._addOutputChannel(`Stingray (${port})`, game);
        }
        return game;
    }

    connectAllGames(portStart:number, range:number, ip?:string) {
        range = Math.min(range, MAX_CONNECTIONS);
        for (let i = 0; i < range; ++i) {
            this.getGame(portStart+i, ip);
        }
    }
=======
	getGame(port:number) {
		let game = this._game.get(port);
		if (!game || game.isClosed()) {
			game = new StingrayConnection(port);
			this._game.set(port, game);
			this._addOutputChannel(`Stingray (${port})`, game);
		}
		return game;
	}

	connectAllGames(portStart:number, range:number) {
		range = Math.min(range, MAX_CONNECTIONS);
		for (let i = 0; i < range; ++i) {
			this.getGame(portStart+i);
		}
	}
>>>>>>> 350fa871

	getAllGames() {
		let allGameConnections = [];
		for (let [port, game] of this._game) {
			if (!game.isClosed()) {
				allGameConnections.push(game);
			}
		}
		return allGameConnections;
	}

	getOutputForConnection(connection:StingrayConnection) {
		return this._connectionOutputs.get(connection);
	}

<<<<<<< HEAD
    _addOutputChannel(name:string, connection:StingrayConnection) {
        const outputChannel = vscode.window.createOutputChannel(name);
        connection.onDidReceiveData.add((response:any) => {
            if (response.message) {
                outputChannel.appendLine(`${getTimestamp()}  [${response.level}][${response.system}] ${response.message}`);
            }
        });
        connection.onDidConnect.add(() => {
            outputChannel.show();
            vscode.commands.executeCommand("fatshark-code-assist._refreshConnectedClients");
        });
        connection.onDidDisconnect.add((hadError:boolean) => {
            // outputChannel.hide();
            // outputChannel.dispose();
            vscode.commands.executeCommand("fatshark-code-assist._refreshConnectedClients");
        });
        this._connectionOutputs.set(connection, outputChannel);
    }
=======
	_addOutputChannel(name:string, connection:StingrayConnection) {
		let outputChannel: vscode.OutputChannel;
		connection.onDidConnect.add(() => {
			outputChannel = vscode.window.createOutputChannel(name);
			outputChannel.show();
			this._connectionOutputs.set(connection, outputChannel);
			vscode.commands.executeCommand("fatshark-code-assist._refreshConnectedClients");
		});
		connection.onDidDisconnect.add((hadError:boolean) => {
			outputChannel.hide();
			//outputChannel.dispose();
			vscode.commands.executeCommand("fatshark-code-assist._refreshConnectedClients");
		});
		connection.onDidReceiveData.add((data:any) => {
			if (data.type === "message") {
				outputChannel.appendLine(`${getTimestamp()}  [${data.level}][${data.system}] ${data.message}`);
			}
			if (data.message_type === "lua_error") { // If it is an error, print extra diagnostics.
				outputChannel.appendLine(data.lua_callstack);
			}
		});
	}
>>>>>>> 350fa871
}

export let connectionHandler = new ConnectionHandler;<|MERGE_RESOLUTION|>--- conflicted
+++ resolved
@@ -34,7 +34,6 @@
 		return this._compiler;
 	}
 
-<<<<<<< HEAD
     getGame(port:number, ip?:string) {
         let game = this._game.get(port);
         if (!game || game.isClosed()) {
@@ -51,24 +50,6 @@
             this.getGame(portStart+i, ip);
         }
     }
-=======
-	getGame(port:number) {
-		let game = this._game.get(port);
-		if (!game || game.isClosed()) {
-			game = new StingrayConnection(port);
-			this._game.set(port, game);
-			this._addOutputChannel(`Stingray (${port})`, game);
-		}
-		return game;
-	}
-
-	connectAllGames(portStart:number, range:number) {
-		range = Math.min(range, MAX_CONNECTIONS);
-		for (let i = 0; i < range; ++i) {
-			this.getGame(portStart+i);
-		}
-	}
->>>>>>> 350fa871
 
 	getAllGames() {
 		let allGameConnections = [];
@@ -84,26 +65,6 @@
 		return this._connectionOutputs.get(connection);
 	}
 
-<<<<<<< HEAD
-    _addOutputChannel(name:string, connection:StingrayConnection) {
-        const outputChannel = vscode.window.createOutputChannel(name);
-        connection.onDidReceiveData.add((response:any) => {
-            if (response.message) {
-                outputChannel.appendLine(`${getTimestamp()}  [${response.level}][${response.system}] ${response.message}`);
-            }
-        });
-        connection.onDidConnect.add(() => {
-            outputChannel.show();
-            vscode.commands.executeCommand("fatshark-code-assist._refreshConnectedClients");
-        });
-        connection.onDidDisconnect.add((hadError:boolean) => {
-            // outputChannel.hide();
-            // outputChannel.dispose();
-            vscode.commands.executeCommand("fatshark-code-assist._refreshConnectedClients");
-        });
-        this._connectionOutputs.set(connection, outputChannel);
-    }
-=======
 	_addOutputChannel(name:string, connection:StingrayConnection) {
 		let outputChannel: vscode.OutputChannel;
 		connection.onDidConnect.add(() => {
@@ -126,7 +87,6 @@
 			}
 		});
 	}
->>>>>>> 350fa871
 }
 
 export let connectionHandler = new ConnectionHandler;